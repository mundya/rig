# Rig

[![Build Status](https://travis-ci.org/project-rig/rig.svg?branch=master)](https://travis-ci.org/project-rig/rig)
[![PyPi version](https://pypip.in/v/rig/badge.png)](https://pypi.python.org/pypi/rig/)
[![Documentation Status](https://readthedocs.org/projects/rig/badge/?version=master)](https://readthedocs.org/projects/rig/?badge=master)

Rig is a set of Python and C libraries for mapping computational problems to
SpiNNaker and interacting with them.  Above all it aims to be light weight and
to present common and well-documented interfaces to all of its parts.

Rig is split into three primary groups of tools and utilities:

## Execution specification

Allows specification of the sets of executables that are to be simulated on
SpiNNaker.  Tools exist for:

 - Specifying regions of memory.
 - Generating "keyspaces" for routing multicast packets.
 - Converting from Numpy arrays and floats to fix-point values and vice-versa.
 - Specifying a problem for SpiNNaker in terms of computational nodes and their
   communication.

## Problem mapping

 - Placing: Taking a set of computational nodes and determining which SpiNNaker
   processing cores they should be placed on.
 - Routing: Taking a set of computational nodes and determining the routing
   entries necessary to fulfil their communication needs.

## Execution control

 - A light-weight SCP interface to load applications and data onto a SpiNNaker
   machine and to control their execution.

## Related projects

 - Clock discipline
 - Routing table minimisation
 - Optimal routing key allocation

<<<<<<< HEAD
## Developing Rig

### Installing in a `virtualenv`

Create a new [virtualenv](https://pypi.python.org/pypi/virtualenv) by running:

    virtualenv --system-site-packages new_directory_name

Note `--system-site-packages` optionally allows the virtualenv to use your
system-wide installations of large packages (e.g. NUMPY)

Then activate the virtualenv before installing.

    cd new_directory_name
    . bin/activate

Clone and install.

    git clone git@github.com:mundya/rig
    cd rig
    python setup.py install develop

This will install the requirements and provide you with a sandboxed environment
for testing and working with rig.  To leave the virtualenv just run
`deactivate`.  Run `. bin/activate` whenever you want to re-enter the
environment.

### Running the tests

We use [py.test](http://pytest.org) to test rig,
[pytest-cov](https://pypi.python.org/pypi/pytest-cov/1.8.1) to generate
coverage reports and the [flake8](https://pypi.python.org/pypi/flake8) coding
standard checker.

Install py.test et al. in the virtualenv.

    pip install pytest pytest-cov flake8 mock

*To run the tests*:

(You must be in the rig module directory, e.g. `new_directory_name/rig/rig/`)

    py.test

To run the tests and get a coverage report.

    py.test --cov rig

To run the tests and get a specific coverage report (with line numbers):

    py.test --cov rig --cov-report term-missing

Some tests require a connected, booted, SpiNNaker board.  To run these use:

    py.test --spinnaker=HOSTNAME_OF_BOOTED_BOARD

#### Using Tox

We also use [Tox](https://pypi.python.org/pypi/tox/1.8.1) to run tests against
multiple versions of Python.  To do this just execute `tox` in the root
directory of the repository.
=======
# Documentation

The Rig documentation is hosted at: http://rig.readthedocs.org/
>>>>>>> 6fed5ecf
<|MERGE_RESOLUTION|>--- conflicted
+++ resolved
@@ -39,7 +39,6 @@
  - Routing table minimisation
  - Optimal routing key allocation
 
-<<<<<<< HEAD
 ## Developing Rig
 
 ### Installing in a `virtualenv`
@@ -101,8 +100,8 @@
 We also use [Tox](https://pypi.python.org/pypi/tox/1.8.1) to run tests against
 multiple versions of Python.  To do this just execute `tox` in the root
 directory of the repository.
-=======
+
+
 # Documentation
 
-The Rig documentation is hosted at: http://rig.readthedocs.org/
->>>>>>> 6fed5ecf
+The Rig documentation is hosted at: http://rig.readthedocs.org/
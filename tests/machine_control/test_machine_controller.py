--- conflicted
+++ resolved
@@ -1896,45 +1896,6 @@
         assert arg2 & 0x00ff0000 == expected_signal_num << 16
         assert arg3 == 0x0000ffff  # Transmit to all
 
-<<<<<<< HEAD
-=======
-    # XXX: This is here ONLY until SpiNNaker tools 1.4!!!
-    def test_send_signal_stop_clears_routing_table_entries(self):
-        _app_id = 43
-
-        # Calling `send_signal("stop")` and friends should ask for a machine
-        # object and clear the routing tables on all extant chips.
-        # Create a mock machine with some dead cores
-        cn = MachineController("localhost")
-        cn._send_scp = mock.Mock()
-
-        si = SystemInfo(5, 4, {
-            (x, y): ChipInfo(
-                num_cores=0,
-                core_states=[],
-                working_links=set(),
-                largest_free_sdram_block=0,
-                largest_free_sram_block=0)
-            for x in range(5)
-            for y in range(4)
-            if (x, y) not in [(0, 1), (1, 0), (1, 1)]
-        })
-        cn.get_system_info = mock.Mock(return_value=si)
-
-        def clear_routing_table_fn(x, y, app_id):
-            assert app_id == _app_id
-            assert (x, y) in si
-
-        cn.clear_routing_table_entries = mock.Mock()
-        cn.clear_routing_table_entries.side_effect = clear_routing_table_fn
-
-        # Send stop and assert that the routing table entries are removed apart
-        # from where a dead chip is located.
-        with cn(app_id=_app_id):
-            cn.send_signal("stop")
-        assert cn.clear_routing_table_entries.call_count == 20 - 3
-
->>>>>>> cd9faf18
     @pytest.mark.parametrize("app_id, count", [(16, 3), (30, 68)])
     @pytest.mark.parametrize("state, expected_state_num",
                              [(consts.AppState.idle, consts.AppState.idle),

"""A system for defining data which is placed into regions of memory.

A region consists of a block of data (which may be empty) that is to be stored
in the SDRAM or the DTCM of a SpiNNaker core.  The data may be "partitioned" so
that only the data that is required by the core is written out.

Regions are able to report their size, represent data and write portions of
their data out to files as necessary.
"""

<<<<<<< HEAD
from .region import PrependNumAtoms
from .matrix_region import (MatrixRegion, PrependNumColumns, PrependNumRows,
                            ColumnSlicedMatrixRegion, RowSlicedMatrixRegion)
=======
from . import matrix
from . import keyspaces
>>>>>>> e3859984
<|MERGE_RESOLUTION|>--- conflicted
+++ resolved
@@ -8,11 +8,5 @@
 their data out to files as necessary.
 """
 
-<<<<<<< HEAD
-from .region import PrependNumAtoms
-from .matrix_region import (MatrixRegion, PrependNumColumns, PrependNumRows,
-                            ColumnSlicedMatrixRegion, RowSlicedMatrixRegion)
-=======
 from . import matrix
-from . import keyspaces
->>>>>>> e3859984
+from . import keyspaces